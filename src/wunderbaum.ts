/*!
 * wunderbaum.ts
 *
 * A treegrid control.
 *
 * Copyright (c) 2021-2025, Martin Wendt (https://wwWendt.de).
 * https://github.com/mar10/wunderbaum
 *
 * Released under the MIT license.
 * @version @VERSION
 * @date @DATE
 */

// import "./wunderbaum.scss";
import * as util from "./util";
import { FilterExtension } from "./wb_ext_filter";
import { KeynavExtension } from "./wb_ext_keynav";
import { LoggerExtension } from "./wb_ext_logger";
import { DndExtension } from "./wb_ext_dnd";
import { GridExtension } from "./wb_ext_grid";
import { ExtensionsDict, WunderbaumExtension } from "./wb_extension_base";
import {
  AddChildrenOptions,
  ApplyCommandOptions,
  ApplyCommandType,
  ChangeType,
  ColumnDefinitionList,
  ExpandAllOptions,
  FilterModeType,
  FilterNodesOptions,
  IconMapType,
  GetStateOptions,
  MatcherCallback,
  NavigationType,
  NavModeEnum,
  NodeFilterCallback,
  NodeRegion,
  NodeStatusType,
  NodeStringCallback,
  NodeToDictCallback,
  NodeTypeDefinitionMap,
  NodeVisitCallback,
  RenderFlag,
  ScrollToOptions,
  SetActiveOptions,
  SetColumnOptions,
  SetStateOptions,
  SetStatusOptions,
  SortByPropertyOptions,
  SortCallback,
  SourceType,
  TreeStateDefinition,
  UpdateOptions,
  VisitRowsOptions,
  WbEventInfo,
  WbNodeData,
  FilterOptionsType,
  EditOptionsType,
  DndOptionsType,
} from "./types";
import {
  DEFAULT_DEBUGLEVEL,
  defaultIconMaps,
  makeNodeTitleStartMatcher,
  nodeTitleSorter,
  RENDER_MAX_PREFETCH,
  DEFAULT_ROW_HEIGHT,
  TEST_FILE_PATH,
  TEST_HTML,
} from "./common";
import { WunderbaumNode } from "./wb_node";
import { Deferred } from "./deferred";
import { EditExtension } from "./wb_ext_edit";
import { InitWunderbaumOptions, WunderbaumOptions } from "./wb_options";
import { DebouncedFunction } from "./debounce";

class WbSystemRoot extends WunderbaumNode {
  constructor(tree: Wunderbaum) {
    super(tree, <WunderbaumNode>(<unknown>null), {
      key: "__root__",
      title: tree.id,
    });
  }
  toString() {
    return `WbSystemRoot@${this.key}<'${this.tree.id}'>`;
  }
}

/**
 * A persistent plain object or array.
 *
 * See also {@link WunderbaumOptions}.
 */
export class Wunderbaum {
  protected static sequence = 0;
  protected enabled = true;

  /** Wunderbaum release version number "MAJOR.MINOR.PATCH". */
  public static version: string = "@VERSION"; // Set to semver by 'grunt release'

  /** The invisible root node, that holds all visible top level nodes. */
  public readonly root: WunderbaumNode;
  /** Unique tree ID as passed to constructor. Defaults to `"wb_SEQUENCE"`. */
  public readonly id: string;
  /** The `div` container element that was passed to the constructor. */
  public readonly element: HTMLDivElement;
  /** The `div.wb-header` element if any. */
  public readonly headerElement: HTMLDivElement;
  /** The `div.wb-list-container` element that contains the `nodeListElement`. */
  public readonly listContainerElement: HTMLDivElement;
  /** The `div.wb-node-list` element that contains all visible div.wb-row child elements. */
  public readonly nodeListElement: HTMLDivElement;
  /** Contains additional data that was sent as response to an Ajax source load request. */
  public readonly data: { [key: string]: any } = {};

  protected readonly _updateViewportThrottled: DebouncedFunction<() => void>;
  protected extensionList: WunderbaumExtension<any>[] = [];
  protected extensions: ExtensionsDict = <ExtensionsDict>{};

  /** Merged options from constructor args and tree- and extension defaults. */
  public options: WunderbaumOptions;

  protected keyMap = new Map<string, WunderbaumNode>();
  protected refKeyMap = new Map<string, Set<WunderbaumNode>>();
  protected treeRowCount = 0;
  protected _disableUpdateCount = 0;
  protected _disableUpdateIgnoreCount = 0;

  protected _activeNode: WunderbaumNode | null = null;
  protected _focusNode: WunderbaumNode | null = null;

  /** Currently active node if any.
   * Use {@link WunderbaumNode.setActive|setActive} to modify.
   */
  public get activeNode() {
    // Check for deleted node, i.e. node.tree === null
    return this._activeNode?.tree ? this._activeNode : null;
  }
  /** Current node hat has keyboard focus if any.
   * Use {@link WunderbaumNode.setFocus|setFocus()} to modify.
   */
  public get focusNode() {
    // Check for deleted node, i.e. node.tree === null
    return this._focusNode?.tree ? this._focusNode : null;
  }

  /** Shared properties, referenced by `node.type`. */
  public types: NodeTypeDefinitionMap = {};
  /** List of column definitions. */
  public columns: ColumnDefinitionList = [];
  protected _columnsById: { [key: string]: any } = {};
  protected resizeObserver: ResizeObserver;

  // Modification Status
  protected pendingChangeTypes: Set<RenderFlag> = new Set();

  /** A Promise that is resolved when the tree was initialized (similar to `init(e)` event). */
  public readonly ready: Promise<any>;
  /** Expose some useful methods of the util.ts module as `Wunderbaum.util`. */
  public static util = util;
  /** A map of default iconMaps.
   * May be used as default, when passing partial icon definition maps:
   * ```js
   * const tree = new mar10.Wunderbaum({
   *   ...
   *   iconMap: Object.assign(Wunderbaum.iconMaps.bootstrap, {
   *     folder: "bi bi-archive",
   *   }),
   * });
   * ```
   */
  public static iconMaps = defaultIconMaps;
  /** Expose some useful methods of the util.ts module as `tree._util`. */
  public _util = util;

  // --- SELECT ---
  // public selectRangeAnchor: WunderbaumNode | null = null;

  // --- BREADCRUMB ---
  /** Filter options (used as defaults for calls to {@link Wunderbaum.filterNodes} ) */
  public breadcrumb: HTMLElement | null = null;

  // --- FILTER ---
  /** Filter options (used as defaults for calls to {@link Wunderbaum.filterNodes} ) */
  public filterMode: FilterModeType = null;

  // --- KEYNAV ---
  /** @internal Use `setColumn()`/`getActiveColElem()` to access. */
  public activeColIdx = 0;
  /** @internal */
  public _cellNavMode = false;
  /** @internal */
  public lastQuicksearchTime = 0;
  /** @internal */
  public lastQuicksearchTerm = "";

  // --- EDIT ---
  protected lastClickTime = 0;

  constructor(options: InitWunderbaumOptions) {
    // Set default options and merge with user options
    const initOptions = Object.assign<
      InitWunderbaumOptions,
      InitWunderbaumOptions
    >(
      {
        id: undefined,
        source: [], // URL for GET/PUT, Ajax options, or callback
        element: util.unsafeCast<string>(null),
        debugLevel: DEFAULT_DEBUGLEVEL, // 0:quiet, 1:errors, 2:warnings, 3:info, 4:verbose
        header: null, // Show/hide header (pass bool or string)
        rowHeightPx: DEFAULT_ROW_HEIGHT,
        iconMap: "bootstrap",
        columns: [], //util.unsafeCast<ColumnDefinitionList>(null),
        types: {},
        enabled: true,
        fixedCol: false,
        showSpinner: false,
        checkbox: false,
        minExpandLevel: 0,
        emptyChildListExpandable: false,
        skeleton: false,
        autoCollapse: false,
        adjustHeight: true,
        connectTopBreadcrumb: null,
        columnsFilterable: false,
        columnsMenu: false,
        columnsResizable: false,
        columnsSortable: false,
        selectMode: "multi", // SelectModeType
        scrollIntoViewOnExpandClick: true,
        // --- Extensions (actually set by exensions on init)
        dnd: util.unsafeCast<DndOptionsType>(null),
        edit: util.unsafeCast<EditOptionsType>(null),
        filter: util.unsafeCast<FilterOptionsType>(null),
        // --- KeyNav ---
        navigationModeOption: util.unsafeCast<NavModeEnum>(null),
        quicksearch: true,
        // --- Events ---
        // iconBadge: null,
        // change: null,
        // ...

        // --- Strings ---
        strings: {
          loadError: "Error",
          loading: "Loading...",
          noData: "No data",
          breadcrumbDelimiter: " » ",
          queryResult: "Found ${matches} of ${count}",
          noMatch: "No results",
          matchIndex: "${match} of ${matches}",
        },
      },
      options
    );
    const opts = initOptions as WunderbaumOptions;
    this.options = opts;

    const readyDeferred = new Deferred();
    this.ready = readyDeferred.promise();
    let readyOk = false;
    this.ready
      .then(() => {
        readyOk = true;
        try {
          this._callEvent("init");
        } catch (error) {
          // We re-raise in the reject handler, but Chrome resets the stack
          // frame then, so we log it here:
          this.logError("Exception inside `init(e)` event:", error);
        }
      })
      .catch((err) => {
        if (readyOk) {
          // Error occurred in `init` handler. We can re-raise, but Chrome
          // resets the stack frame.
          throw err;
        } else {
          // Error in load process
          this._callEvent("init", { error: err });
        }
      });

    this.id = initOptions.id || "wb_" + ++Wunderbaum.sequence;
    delete initOptions.id;
    this.root = new WbSystemRoot(this);

    this._registerExtension(new KeynavExtension(this));
    this._registerExtension(new EditExtension(this));
    this._registerExtension(new FilterExtension(this));
    this._registerExtension(new DndExtension(this));
    this._registerExtension(new GridExtension(this));
    this._registerExtension(new LoggerExtension(this));

    this._updateViewportThrottled = util.adaptiveThrottle(
      this._updateViewportImmediately.bind(this),
      {}
    );

    // --- Evaluate options
    this.columns = initOptions.columns || [];
    delete initOptions.columns;
    if (!this.columns || !this.columns.length) {
      const title = typeof opts.header === "string" ? opts.header : this.id;
      this.columns = [{ id: "*", title: title, width: "*" }];
    }

    if (initOptions.types) {
      this.setTypes(initOptions.types, true);
    }
    delete initOptions.types;

    // --- Create Markup
    this.element = util.elemFromSelector<HTMLDivElement>(initOptions.element)!;
    util.assert(
      !!this.element,
      `Invalid 'element' option: ${initOptions.element}`
    );
    delete (<any>initOptions).element;

    this.element.classList.add("wunderbaum");
    if (!this.element.getAttribute("tabindex")) {
      this.element.tabIndex = 0;
    }

    if (opts.rowHeightPx !== DEFAULT_ROW_HEIGHT) {
      this.element.style.setProperty(
        "--wb-row-outer-height",
        opts.rowHeightPx + "px"
      );
      this.element.style.setProperty(
        "--wb-row-inner-height",
        opts.rowHeightPx - 2 + "px"
      );
    }
    // Attach tree instance to <div>
    (<any>this.element)._wb_tree = this;

    // Create header markup, or take it from the existing html

    this.headerElement =
      this.element.querySelector<HTMLDivElement>("div.wb-header")!;

    const wantHeader =
      opts.header == null ? this.columns.length > 1 : !!opts.header;

    if (this.headerElement) {
      // User existing header markup to define `this.columns`
      util.assert(
        !this.columns,
        "`opts.columns` must not be set if table markup already contains a header"
      );
      this.columns = [];
      const rowElement =
        this.headerElement.querySelector<HTMLDivElement>("div.wb-row")!;
      for (const colDiv of rowElement.querySelectorAll("div")) {
        this.columns.push({
          id: colDiv.dataset.id || `col_${this.columns.length}`,
          // id: colDiv.dataset.id || null,
          title: "" + colDiv.textContent,
          // text: "" + colDiv.textContent,
          width: "*", // TODO: read from header span
        });
      }
    } else {
      // We need a row div, the rest will be computed from `this.columns`
      const coldivs = "<span class='wb-col'></span>".repeat(
        this.columns.length
      );
      this.element.innerHTML = `
        <div class='wb-header'>
          <div class='wb-row'>
            ${coldivs}
          </div>
        </div>`;

      if (!wantHeader) {
        const he = this.element.querySelector<HTMLDivElement>("div.wb-header")!;
        he.style.display = "none";
      }
    }

    //
    this.element.innerHTML += `
      <div class="wb-list-container">
        <div class="wb-node-list"></div>
      </div>`;
    this.listContainerElement = this.element.querySelector<HTMLDivElement>(
      "div.wb-list-container"
    )!;
    this.nodeListElement =
      this.listContainerElement.querySelector<HTMLDivElement>(
        "div.wb-node-list"
      )!;
    this.headerElement =
      this.element.querySelector<HTMLDivElement>("div.wb-header")!;

    this.element.classList.toggle("wb-grid", this.columns.length > 1);

    if (this.options.connectTopBreadcrumb) {
      this.breadcrumb = util.elemFromSelector(
        this.options.connectTopBreadcrumb
      )!;
      util.assert(
        !this.breadcrumb || this.breadcrumb.innerHTML != null,
        `Invalid 'connectTopBreadcrumb' option: ${this.breadcrumb}.`
      );
      this.breadcrumb.addEventListener("click", (e) => {
        // const node = Wunderbaum.getNode(e)!;
        const elem = e.target as HTMLElement;
        if (elem && elem.matches("a.wb-breadcrumb")) {
          const node = this.keyMap.get(elem.dataset.key!);
          node?.setActive();
          e.preventDefault();
        }
      });
    }
    this._initExtensions();

    // --- apply initial options
    ["enabled", "fixedCol"].forEach((optName) => {
      if ((opts as any)[optName] != null) {
        this.setOption(optName, (opts as any)[optName]);
      }
    });

    // --- Load initial data
    if (initOptions.source) {
      if (opts.showSpinner) {
        this.nodeListElement.innerHTML = `<progress class='spinner'>${opts.strings.loading}</progress>`;
      }
      this.load(initOptions.source)
        .then(() => {
          // The source may have defined columns, so we may adjust the nav mode
          if (opts.navigationModeOption == null) {
            if (this.isGrid()) {
              this.setNavigationOption(NavModeEnum.cell);
            } else {
              this.setNavigationOption(NavModeEnum.row);
            }
          } else {
            this.setNavigationOption(opts.navigationModeOption);
          }
          this.update(ChangeType.structure, { immediate: true });
          readyDeferred.resolve();
        })
        .catch((error) => {
          readyDeferred.reject(error);
        })
        .finally(() => {
          this.element.querySelector("progress.spinner")?.remove();
          this.element.classList.remove("wb-initializing");
        });
    } else {
      readyDeferred.resolve();
    }

    // Async mode is sometimes required, because this.element.clientWidth
    // has a wrong value at start???
    this.update(ChangeType.any);

    // --- Bind listeners
    this._registerEventHandlers();

    this.resizeObserver = new ResizeObserver((entries) => {
      // this.log("ResizeObserver: Size changed", entries);
      this.update(ChangeType.resize);
    });
    this.resizeObserver.observe(this.element);
  }

  private _registerEventHandlers() {
    this.element.addEventListener("scroll", (e: Event) => {
      // this.log(`scroll, scrollTop:${e.target.scrollTop}`, e);
      this.update(ChangeType.scroll);
    });

    util.onEvent(this.element, "click", ".wb-button,.wb-col-icon", (e) => {
      const info = Wunderbaum.getEventInfo(e);
      const command = (<HTMLElement>e.target)?.dataset?.command;

      this._callEvent("buttonClick", {
        event: e,
        info: info,
        command: command,
      });
    });

    util.onEvent(this.nodeListElement, "click", "div.wb-row", (e) => {
      const info = Wunderbaum.getEventInfo(e);
      const node = info.node;
      const mouseEvent = e as MouseEvent;

      // this.log("click", info);

      if (
        this._callEvent("click", { event: e, node: node, info: info }) === false
      ) {
        this.lastClickTime = Date.now();
        return false;
      }
      if (node) {
        if (mouseEvent.ctrlKey) {
          node.toggleSelected();
          return;
        }
        // Edit title if 'clickActive' is triggered:
        const trigger = this.getOption("edit.trigger");
        const slowClickDelay = this.getOption("edit.slowClickDelay");
        if (
          trigger.indexOf("clickActive") >= 0 &&
          info.region === "title" &&
          node.isActive() &&
          (!slowClickDelay || Date.now() - this.lastClickTime < slowClickDelay)
        ) {
          node.startEditTitle();
        }

        if (info.region === NodeRegion.expander) {
          node.setExpanded(!node.isExpanded(), {
            scrollIntoView: this.options.scrollIntoViewOnExpandClick !== false,
          });
        } else if (info.region === NodeRegion.checkbox) {
          node.toggleSelected();
        } else {
          if (info.colIdx >= 0) {
            node.setActive(true, { colIdx: info.colIdx, event: e });
          } else {
            node.setActive(true, { event: e });
          }
          node.setFocus();
        }
      }
      this.lastClickTime = Date.now();
    });

    util.onEvent(this.nodeListElement, "dblclick", "div.wb-row", (e) => {
      const info = Wunderbaum.getEventInfo(e);
      const node = info.node;
      // this.log("dblclick", info, e);

      if (
        this._callEvent("dblclick", { event: e, node: node, info: info }) ===
        false
      ) {
        return false;
      }
      if (
        node &&
        info.colIdx === 0 &&
        node.isExpandable() &&
        info.region !== NodeRegion.expander
      ) {
        this._callMethod("edit._stopEditTitle");
        node.setExpanded(!node.isExpanded());
      }
    });

    util.onEvent(this.element, "keydown", (e) => {
      const info = Wunderbaum.getEventInfo(e);
      const eventName = util.eventToString(e);
      const node = info.node || this.getFocusNode();

      this._callHook("onKeyEvent", {
        event: e,
        node: node,
        info: info,
        eventName: eventName,
      });
    });

    util.onEvent(this.element, "focusin focusout", (e) => {
      const flag = e.type === "focusin";
      const targetNode = Wunderbaum.getNode(e)!;

      this._callEvent("focus", { flag: flag, event: e });

      if (flag && this.isRowNav() && !this.isEditingTitle()) {
        if (this.options.navigationModeOption === NavModeEnum.row) {
          targetNode?.setActive();
        } else {
          this.setCellNav();
        }
      }
      if (!flag) {
        this._callMethod("edit._stopEditTitle", true, {
          event: e,
          forceClose: true,
        });
      }
    });
  }
  /**
   * Return a Wunderbaum instance, from element, id, index, or event.
   *
   * ```js
   * getTree();         // Get first Wunderbaum instance on page
   * getTree(1);        // Get second Wunderbaum instance on page
   * getTree(event);    // Get tree for this mouse- or keyboard event
   * getTree("foo");    // Get tree for this `tree.options.id`
   * getTree("#tree");  // Get tree for first matching element selector
   * ```
   */
  public static getTree(
    el?: Element | Event | number | string | WunderbaumNode
  ): Wunderbaum | null {
    if (el instanceof Wunderbaum) {
      return el;
    } else if (el instanceof WunderbaumNode) {
      return el.tree;
    }
    if (el === undefined) {
      el = 0; // get first tree
    }
    if (typeof el === "number") {
      el = document.querySelectorAll(".wunderbaum")[el]; // el was an integer: return nth element
    } else if (typeof el === "string") {
      // Search all trees for matching ID
      for (const treeElem of document.querySelectorAll(".wunderbaum")) {
        const tree = (<any>treeElem)._wb_tree;
        if (tree && tree.id === el) {
          return tree;
        }
      }
      // Search by selector
      el = document.querySelector(el)!;
      if (!el) {
        return null;
      }
    } else if ((<Event>el).target) {
      el = (<Event>el).target as Element;
    }
    util.assert(el instanceof Element, `Invalid el type: ${el}`);
    if (!(<HTMLElement>el).matches(".wunderbaum")) {
      el = (<HTMLElement>el).closest(".wunderbaum")!;
    }

    if (el && (<any>el)._wb_tree) {
      return (<any>el)._wb_tree;
    }
    return null;
  }

  /**
   * Return the icon-function -> icon-definition mapping.
   * @deprecated Use {@link Wunderbaum.iconMaps}
   */
  get iconMap(): IconMapType {
    const map = this.options.iconMap;
    if (typeof map === "string") {
      return defaultIconMaps[map as keyof typeof defaultIconMaps];
    }
    return map;
  }

  /**
   * Return a WunderbaumNode instance from element or event.
   */
  public static getNode(el: Element | Event): WunderbaumNode | null {
    if (!el) {
      return null;
    } else if (el instanceof WunderbaumNode) {
      return el;
    } else if ((<Event>el).target !== undefined) {
      el = (<Event>el).target! as Element; // el was an Event
    }
    // `el` is a DOM element
    // let nodeElem = obj.closest("div.wb-row");
    while (el) {
      if ((<any>el)._wb_node) {
        return (<any>el)._wb_node as WunderbaumNode;
      }
      el = (<Element>el).parentElement!; //.parentNode;
    }
    return null;
  }

  /**
   * Iterate all descendant nodes depth-first, pre-order using `for ... of ...` syntax.
   * More concise, but slightly slower than {@link Wunderbaum.visit}.
   *
   * Example:
   * ```js
   * for(const node of tree) {
   *   ...
   * }
   * ```
   */

  *[Symbol.iterator](): IterableIterator<WunderbaumNode> {
    yield* this.root;
  }

  /** @internal */
  protected _registerExtension(extension: WunderbaumExtension<any>): void {
    this.extensionList.push(extension);
    this.extensions[extension.id] = extension;
    // this.extensionMap.set(extension.id, extension);
  }

  /** Called on tree (re)init after markup is created, before loading. */
  protected _initExtensions(): void {
    for (const ext of this.extensionList) {
      ext.init();
    }
  }

  /** Add node to tree's bookkeeping data structures. */
  _registerNode(node: WunderbaumNode): void {
    const key = node.key;
    util.assert(key != null, `Missing key: '${node}'.`);
    util.assert(!this.keyMap.has(key), `Duplicate key: '${key}': ${node}.`);
    this.keyMap.set(key, node);
    const rk = node.refKey;
    if (rk != null) {
      const rks = this.refKeyMap.get(rk); // Set of nodes with this refKey
      if (rks) {
        rks.add(node);
      } else {
        this.refKeyMap.set(rk, new Set([node]));
      }
    }
  }

  /** Remove node from tree's bookkeeping data structures. */
  _unregisterNode(node: WunderbaumNode): void {
    // Remove refKey reference from map (if any)
    const rk = node.refKey;
    if (rk != null) {
      const rks = this.refKeyMap.get(rk);
      if (rks && rks.delete(node) && !rks.size) {
        // We just removed the last element
        this.refKeyMap.delete(rk);
      }
    }
    // Remove key reference from map
    this.keyMap.delete(node.key);
    // Mark as disposed
    (node.tree as any) = null;
    (node.parent as any) = null;
    // Remove HTML markup
    node.removeMarkup();
  }

  /** Call all hook methods of all registered extensions.*/
  protected _callHook(
    hook: keyof WunderbaumExtension<any>,
    data: any = {}
  ): any {
    let res;
    const d = util.extend(
      {},
      { tree: this, options: this.options, result: undefined },
      data
    );

    for (const ext of this.extensionList) {
      res = (<any>ext[hook]).call(ext, d);
      if (res === false) {
        break;
      }
      if (d.result !== undefined) {
        res = d.result;
      }
    }
    return res;
  }

  /**
   * Call tree method or extension method if defined.
   *
   * Example:
   * ```js
   * tree._callMethod("edit.startEdit", "arg1", "arg2")
   * ```
   */
  _callMethod(name: string, ...args: any[]): any {
    const [p, n] = name.split(".");
    const obj = n ? this.extensions[p] : this;
    const func = (<any>obj)[n];
    if (func) {
      return func.apply(obj, args);
    } else {
      this.logError(`Calling undefined method '${name}()'.`);
    }
  }

  /**
   * Call event handler if defined in tree or tree.EXTENSION options.
   *
   * Example:
   * ```js
   * tree._callEvent("edit.beforeEdit", {foo: 42})
   * ```
   */
  _callEvent(type: string, extra?: any): any {
    const [p, n] = type.split(".");
    const opts = this.options as any;
    const func = n ? opts[p][n] : opts[p];
    if (func) {
      return func.call(
        this,
        util.extend({ type: type, tree: this, util: this._util }, extra)
      );
      // } else {
      //   this.logError(`Triggering undefined event '${type}'.`)
    }
  }

  /** Return the node for  given row index. */
  protected _getNodeByRowIdx(idx: number): WunderbaumNode | null {
    // TODO: start searching from active node (reverse)
    let node: WunderbaumNode | null = null;
    this.visitRows((n) => {
      if (n._rowIdx === idx) {
        node = n;
        return false;
      }
    });
    return <WunderbaumNode>node!;
  }

  /** Return the topmost visible node in the viewport.
   * @param complete If `false`, the node is considered visible if at least one
   * pixel is visible.
   */
  getTopmostVpNode(complete = true) {
    const rowHeight = this.options.rowHeightPx;
    const gracePx = 1; // ignore subpixel scrolling
    const scrollParent = this.element;
    // const headerHeight = this.headerElement.clientHeight;  // May be 0
    const scrollTop = scrollParent.scrollTop; // + headerHeight;
    let topIdx: number;

    if (complete) {
      topIdx = Math.ceil((scrollTop - gracePx) / rowHeight);
    } else {
      topIdx = Math.floor(scrollTop / rowHeight);
    }
    return this._getNodeByRowIdx(topIdx)!;
  }

  /** Return the lowest visible node in the viewport. */
  getLowestVpNode(complete = true) {
    const rowHeight = this.options.rowHeightPx;
    const scrollParent = this.element;
    const headerHeight = this.headerElement.clientHeight; // May be 0
    const scrollTop = scrollParent.scrollTop;
    const clientHeight = scrollParent.clientHeight - headerHeight;
    let bottomIdx: number;

    if (complete) {
      bottomIdx = Math.floor((scrollTop + clientHeight) / rowHeight) - 1;
    } else {
      bottomIdx = Math.ceil((scrollTop + clientHeight) / rowHeight) - 1;
    }
    bottomIdx = Math.min(bottomIdx, this.count(true) - 1);
    return this._getNodeByRowIdx(bottomIdx)!;
  }

<<<<<<< HEAD
  /** Return preceding visible node in the viewport. */
  protected _getPrevNodeInView(node?: WunderbaumNode, ofs = 1) {
=======
  /** Return following visible node in the viewport. */
  protected _getNextNodeInView(
    node?: WunderbaumNode,
    options?: {
      ofs?: number;
      reverse?: boolean;
      cb?: (n: WunderbaumNode) => boolean;
    }
  ) {
    let ofs = options?.ofs || 1;
    const reverse = !!options?.reverse;

>>>>>>> a18977a7
    this.visitRows(
      (n) => {
        node = n;
        if (options?.cb && options.cb(n)) {
          return false;
        }
        if (ofs-- <= 0) {
          return false;
        }
      },
      { reverse: reverse, start: node || this.getActiveNode() }
    );
    return node;
  }

  /**
   * Append (or insert) a list of toplevel nodes.
   *
   * @see {@link WunderbaumNode.addChildren}
   */
  addChildren(nodeData: any, options?: AddChildrenOptions): WunderbaumNode {
    return this.root.addChildren(nodeData, options);
  }

  /**
   * Apply a modification (or navigation) operation on the **tree or active node**.
   */
  applyCommand(cmd: ApplyCommandType, options?: ApplyCommandOptions): any;

  /**
   * Apply a modification (or navigation) operation on a **node**.
   * @see {@link WunderbaumNode.applyCommand}
   */
  applyCommand(
    cmd: ApplyCommandType,
    node: WunderbaumNode,
    options?: ApplyCommandOptions
  ): any;

  /**
   * Apply a modification or navigation operation.
   *
   * Most of these commands simply map to a node or tree method.
   * This method is especially useful when implementing keyboard mapping,
   * context menus, or external buttons.
   *
   * Valid commands:
   *   - 'moveUp', 'moveDown'
   *   - 'indent', 'outdent'
   *   - 'remove'
   *   - 'edit', 'addChild', 'addSibling': (reqires ext-edit extension)
   *   - 'cut', 'copy', 'paste': (use an internal singleton 'clipboard')
   *   - 'down', 'first', 'last', 'left', 'parent', 'right', 'up': navigate
   *
   */
  applyCommand(
    cmd: ApplyCommandType,
    nodeOrOpts?: WunderbaumNode | any,
    options?: ApplyCommandOptions
  ): any {
    let // clipboard,
      node,
      refNode;
    // options = $.extend(
    // 	{ setActive: true, clipboard: CLIPBOARD },
    // 	options_
    // );
    if (nodeOrOpts instanceof WunderbaumNode) {
      node = nodeOrOpts;
    } else {
      node = this.getActiveNode()!;
      util.assert(options === undefined, `Unexpected options: ${options}`);
      options = nodeOrOpts;
    }
    // clipboard = options.clipboard;

    switch (cmd) {
      // Sorting and indentation:
      case "moveUp":
        refNode = node.getPrevSibling();
        if (refNode) {
          node.moveTo(refNode, "before");
          node.setActive();
        }
        break;
      case "moveDown":
        refNode = node.getNextSibling();
        if (refNode) {
          node.moveTo(refNode, "after");
          node.setActive();
        }
        break;
      case "indent":
        refNode = node.getPrevSibling();
        if (refNode) {
          node.moveTo(refNode, "appendChild");
          refNode.setExpanded();
          node.setActive();
        }
        break;
      case "outdent":
        if (!node.isTopLevel()) {
          node.moveTo(node.getParent()!, "after");
          node.setActive();
        }
        break;
      // Remove:
      case "remove":
        refNode = node.getPrevSibling() || node.getParent();
        node.remove();
        if (refNode) {
          refNode.setActive();
        }
        break;
      // Add, edit (requires ext-edit):
      case "addChild":
        this._callMethod("edit.createNode", "prependChild");
        break;
      case "addSibling":
        this._callMethod("edit.createNode", "after");
        break;
      case "rename":
        node.startEditTitle();
        break;
      // Simple clipboard simulation:
      // case "cut":
      // 	clipboard = { mode: cmd, data: node };
      // 	break;
      // case "copy":
      // 	clipboard = {
      // 		mode: cmd,
      // 		data: node.toDict(function(d, n) {
      // 			delete d.key;
      // 		}),
      // 	};
      // 	break;
      // case "clear":
      // 	clipboard = null;
      // 	break;
      // case "paste":
      // 	if (clipboard.mode === "cut") {
      // 		// refNode = node.getPrevSibling();
      // 		clipboard.data.moveTo(node, "child");
      // 		clipboard.data.setActive();
      // 	} else if (clipboard.mode === "copy") {
      // 		node.addChildren(clipboard.data).setActive();
      // 	}
      // 	break;
      // Navigation commands:
      case "down":
      case "first":
      case "last":
      case "left":
      case "nextMatch":
      case "pageDown":
      case "pageUp":
      case "parent":
      case "prevMatch":
      case "right":
      case "up":
        return node.navigate(cmd);
      default:
        util.error(`Unhandled command: '${cmd}'`);
    }
  }

  /** Delete all nodes. */
  clear() {
    this.root.removeChildren();
    this.root.children = null;
    this.keyMap.clear();
    this.refKeyMap.clear();
    this.treeRowCount = 0;
    this._activeNode = null;
    this._focusNode = null;

    // this.types = {};
    // this. columns =[];
    // this._columnsById = {};

    // Modification Status
    // this.changedSince = 0;
    // this.changes.clear();
    // this.changedNodes.clear();

    // // --- FILTER ---
    // public filterMode: FilterModeType = null;

    // // --- KEYNAV ---
    // public activeColIdx = 0;
    // public cellNavMode = false;
    // public lastQuicksearchTime = 0;
    // public lastQuicksearchTerm = "";
    this.update(ChangeType.structure);
  }

  /**
   * Clear nodes and markup and detach events and observers.
   *
   * This method may be useful to free up resources before re-creating a tree
   * on an existing div, for example in unittest suites.
   * Note that this Wunderbaum instance becomes unusable afterwards.
   */
  public destroy() {
    this.logInfo("destroy()...");
    this.clear();
    this.resizeObserver.disconnect();
    this.element.innerHTML = "";

    // Remove all event handlers
    this.element.outerHTML = this.element.outerHTML; // eslint-disable-line
  }

  /**
   * Return `tree.option.NAME` (also resolving if this is a callback).
   *
   * See also {@link WunderbaumNode.getOption|WunderbaumNode.getOption()}
   * to evaluate `node.NAME` setting and `tree.types[node.type].NAME`.
   *
   * @param name option name (use dot notation to access extension option, e.g.
   * `filter.mode`)
   */
  getOption(name: string, defaultValue?: any): any {
    let ext;
    let opts = this.options as any;

    // Lookup `name` in options dict
    if (name.indexOf(".") >= 0) {
      [ext, name] = name.split(".");
      opts = opts[ext];
    }
    let value = opts[name];

    // A callback resolver always takes precedence
    if (typeof value === "function") {
      value = value({ type: "resolve", tree: this });
    }
    // Use value from value options dict, fallback do default
    // console.info(name, value, opts)
    return value ?? defaultValue;
  }

  /**
   * Set tree option.
   * Use dot notation to set plugin option, e.g. "filter.mode".
   */
  setOption(name: string, value: any): void {
    // this.log(`setOption(${name}, ${value})`);
    if (name.indexOf(".") >= 0) {
      const parts = name.split(".");
      const ext = this.extensions[parts[0]];
      ext!.setPluginOption(parts[1], value);
      return;
    }
    (this.options as any)[name] = value;
    switch (name) {
      case "checkbox":
        this.update(ChangeType.any);
        break;
      case "enabled":
        this.setEnabled(!!value);
        break;
      case "fixedCol":
        this.element.classList.toggle("wb-fixed-col", !!value);
        break;
    }
  }

  /** Return true if the tree (or one of its nodes) has the input focus. */
  hasFocus() {
    return this.element.contains(document.activeElement);
  }

  /**
   * Return true if the tree displays a header. Grids have a header unless the
   * `header` option is set to `false`. Plain trees have a header if the `header`
   * option is a string or `true`.
   */
  hasHeader() {
    const header = this.options.header;
    return this.isGrid() ? header !== false : !!header;
  }

  /** Run code, but defer rendering of viewport until done.
   *
   * ```js
   * tree.runWithDeferredUpdate(() => {
   *   return someFuncThatWouldUpdateManyNodes();
   * });
   * ```
   */
  runWithDeferredUpdate(func: () => any, hint = null): any {
    try {
      this.enableUpdate(false);
      const res = func();
      util.assert(
        !(res instanceof Promise),
        `Promise return not allowed: ${res}`
      );
      return res;
    } finally {
      this.enableUpdate(true);
    }
  }

  /** Recursively expand all expandable nodes (triggers lazy load if needed). */
  async expandAll(flag: boolean = true, options?: ExpandAllOptions) {
    await this.root.expandAll(flag, options);
  }

  /** Recursively select all nodes. */
  selectAll(flag: boolean = true) {
    return this.root.setSelected(flag, { propagateDown: true });
  }

  /** Toggle select all nodes. */
  toggleSelect() {
    this.selectAll(this.root._anySelectable());
  }

  /**
   * Return an array of selected nodes.
   * @param stopOnParents only return the topmost selected node (useful with selectMode 'hier')
   */
  getSelectedNodes(stopOnParents: boolean = false): WunderbaumNode[] {
    return this.root.getSelectedNodes(stopOnParents);
  }

  /**
   * Return an array of refKey values.
   *
   * RefKeys are unique identifiers for a node data, and are used to identify
   * clones.
   * If more than one node has the same refKey, it is only returned once.
   * @param selected if true, only return refKeys of selected nodes.
   */
  getRefKeys(selected = false): string[] {
    return this.root.getRefKeys(selected);
  }

  /*
   * Return an array of selected nodes.
   */
  protected _selectRange(eventInfo: WbEventInfo): false | void {
    this.logDebug("_selectRange", eventInfo);
    util.error("Not yet implemented.");
    // const mode = this.options.selectMode!;
    // if (mode !== "multi") {
    //   this.logDebug(`Range selection only available for selectMode 'multi'`);
    //   return;
    // }

    // if (eventInfo.canonicalName === "Meta+click") {
    //   eventInfo.node?.toggleSelected();
    //   return false; // don't
    // } else if (eventInfo.canonicalName === "Shift+click") {
    //   let from = this.activeNode;
    //   let to = eventInfo.node;
    //   if (!from || !to || from === to) {
    //     return;
    //   }
    //   this.runWithDeferredUpdate(() => {
    //     this.visitRows(
    //       (node) => {
    //         node.setSelected();
    //       },
    //       {
    //         includeHidden: true,
    //         includeSelf: false,
    //         start: from,
    //         reverse: from!._rowIdx! > to!._rowIdx!,
    //       }
    //     );
    //   });
    //   return false;
    // }
  }

  /** Return the number of nodes in the data model.
   * @param visible if true, nodes that are hidden due to collapsed parents are ignored.
   */
  count(visible = false): number {
    return visible ? this.treeRowCount : this.keyMap.size;
  }

  /** Return the number of *unique* nodes in the data model, i.e. unique `node.refKey`.
   */
  countUnique(): number {
    return this.refKeyMap.size;
  }

  /** @internal sanity check. */
  _check() {
    let i = 0;
    this.visit((n) => {
      i++;
    });
    if (this.keyMap.size !== i) {
      this.logWarn(`_check failed: ${this.keyMap.size} !== ${i}`);
    }
    // util.assert(this.keyMap.size === i);
  }

  /**
   * Find all nodes that match condition.
   *
   * @param match title string to search for, or a
   *     callback function that returns `true` if a node is matched.
   * @see {@link WunderbaumNode.findAll}
   */
  findAll(match: string | RegExp | MatcherCallback) {
    return this.root.findAll(match);
  }

  /**
   * Find all nodes with a given _refKey_ (aka a list of clones).
   *
   * @param refKey a `node.refKey` value to search for.
   * @returns an array of matching nodes with at least two element or `[]`
   * if nothing found.
   *
   * @see {@link WunderbaumNode.getCloneList}
   */
  findByRefKey(refKey: string): WunderbaumNode[] {
    const clones = this.refKeyMap.get(refKey);
    return clones ? Array.from(clones) : [];
  }

  /**
   * Find first node that matches condition.
   *
   * @param match title string to search for, or a
   *     callback function that returns `true` if a node is matched.
   * @see {@link WunderbaumNode.findFirst}
   */
  findFirst(match: string | RegExp | MatcherCallback) {
    return this.root.findFirst(match);
  }

  /**
   * Find first node that matches condition.
   *
   * @see {@link WunderbaumNode.findFirst}
   *
   */
  findKey(key: string): WunderbaumNode | null {
    return this.keyMap.get(key) || null;
  }

  /**
   * Find the next visible node that starts with `match`, starting at `startNode`
   * and wrap-around at the end.
   * Used by quicksearch and keyboard navigation.
   */
  findNextNode(
    match: string | MatcherCallback,
    startNode?: WunderbaumNode | null,
    reverse = false
  ): WunderbaumNode | null {
    //, visibleOnly) {
    let res: WunderbaumNode | null = null;
    const firstNode = this.getFirstChild()!;
    // Last visible node (calculation is expensive, so do only if we need it):
    const lastNode = reverse ? this.findRelatedNode(firstNode, "last")! : null;

    const matcher =
      typeof match === "string" ? makeNodeTitleStartMatcher(match) : match;
    startNode = startNode || (reverse ? lastNode : firstNode);

    function _checkNode(n: WunderbaumNode) {
      // console.log("_check " + n)
      if (matcher(n)) {
        res = n;
      }
      if (res || n === startNode) {
        return false;
      }
    }
    this.visitRows(_checkNode, {
      start: startNode,
      includeSelf: false,
      reverse: reverse,
    });
    // Wrap around search
    if (!res && startNode !== firstNode) {
      this.visitRows(_checkNode, {
        start: reverse ? lastNode : firstNode,
        includeSelf: true,
        reverse: reverse,
      });
    }
    return res;
  }

  /**
   * Find a node relative to another node.
   *
   * @param node
   * @param where 'down', 'first', 'last', 'left', 'parent', 'right', or 'up'.
   *   (Alternatively the keyCode that would normally trigger this move,
   *   e.g. `$.ui.keyCode.LEFT` = 'left'.
   * @param includeHidden Not yet implemented
   */
  findRelatedNode(
    node: WunderbaumNode,
    where: NavigationType,
    includeHidden = false
  ) {
    const rowHeight = this.options.rowHeightPx;
    let res = null;
    const pageSize = Math.floor(
      this.listContainerElement.clientHeight / rowHeight
    );

    switch (where) {
      case "parent":
        if (node.parent && node.parent.parent) {
          res = node.parent;
        }
        break;
      case "first":
        // First visible node
        this.visit((n) => {
          if (n.isVisible()) {
            res = n;
            return false;
          }
        });
        break;
      case "last":
        this.visit((n) => {
          // last visible node
          if (n.isVisible()) {
            res = n;
          }
        });
        break;
      case "left":
        if (node.parent && node.parent.parent) {
          res = node.parent;
        }
        // if (node.expanded) {
        //   node.setExpanded(false);
        // } else if (node.parent && node.parent.parent) {
        //   res = node.parent;
        // }
        break;
      case "right":
        if (node.children && node.children.length) {
          res = node.children[0];
        }
        // if (this.cellNavMode) {
        //   throw new Error("Not implemented");
        // } else {
        //   if (!node.expanded && (node.children || node.lazy)) {
        //     node.setExpanded();
        //     res = node;
        //   } else if (node.children && node.children.length) {
        //     res = node.children[0];
        //   }
        // }
        break;
      case "up":
        res = this._getNextNodeInView(node, { reverse: true });
        break;
      case "down":
        res = this._getNextNodeInView(node);
        break;
      case "pageDown":
        {
          const bottomNode = this.getLowestVpNode();
          // this.logDebug(`${where}(${node}) -> ${bottomNode}`);

          if (node._rowIdx! < bottomNode._rowIdx!) {
            res = bottomNode;
          } else {
            res = this._getNextNodeInView(node, {
              reverse: false,
              ofs: pageSize,
            });
          }
        }
        break;
      case "pageUp":
        if (node._rowIdx === 0) {
          res = node;
        } else {
          const topNode = this.getTopmostVpNode();
          // this.logDebug(`${where}(${node}) -> ${topNode}`);

          if (node._rowIdx! > topNode._rowIdx!) {
            res = topNode;
          } else {
            res = this._getNextNodeInView(node, {
              reverse: true,
              ofs: pageSize,
            });
          }
        }
        break;

      case "prevMatch":
      // fallthrough
      case "nextMatch":
        if (!this.isFilterActive) {
          this.logWarn(`${where}: Filter is not active.`);
          break;
        }
        res = this.findNextNode(
          (n) => n.isMatched(),
          node,
          where === "prevMatch"
        );
        res?.setActive();
        break;
      default:
        this.logWarn("Unknown relation '" + where + "'.");
    }
    return res;
  }

  /**
   * Iterator version of {@link Wunderbaum.format}.
   */
  *format_iter(
    name_cb?: NodeStringCallback,
    connectors?: string[]
  ): IterableIterator<string> {
    yield* this.root.format_iter(name_cb, connectors);
  }

  /**
   * Return multiline string representation of the node hierarchy.
   * Mostly useful for debugging.
   *
   * Example:
   * ```js
   * console.info(tree.format((n)=>n.title));
   * ```
   * logs
   * ```
   * Playground
   * ├─ Books
   * |   ├─ Art of War
   * |   ╰─ Don Quixote
   * ├─ Music
   * ...
   * ```
   *
   * @see {@link Wunderbaum.format_iter} and {@link WunderbaumNode.format}.
   */
  format(name_cb?: NodeStringCallback, connectors?: string[]): string {
    return this.root.format(name_cb, connectors);
  }

  /**
   * Always returns null (so a tree instance behaves as `tree.root`).
   */
  get parent(): null {
    return null;
  }

  /**
   * Return a list of top-level nodes.
   */
  get children(): WunderbaumNode[] {
    return this.root.children || [];
  }

  /**
   * Return the active cell (`span.wb-col`) of the currently active node or null.
   */
  getActiveColElem() {
    if (this.activeNode && this.activeColIdx >= 0) {
      return this.activeNode.getColElem(this.activeColIdx);
    }
    return null;
  }

  /**
   * Return the currently active node or null (alias for `tree.activeNode`).
   * Alias for {@link Wunderbaum.activeNode}.
   *
   * @see {@link WunderbaumNode.setActive}
   * @see {@link WunderbaumNode.isActive}
   * @see {@link Wunderbaum.activeNode}
   * @see {@link Wunderbaum.focusNode}
   */
  getActiveNode() {
    return this.activeNode;
  }

  /**
   * Return the first top level node if any (not the invisible root node).
   */
  getFirstChild() {
    return this.root.getFirstChild();
  }

  /**
   * Return the last top level node if any (not the invisible root node).
   */
  getLastChild() {
    return this.root.getLastChild();
  }

  /**
   * Return the node that currently has keyboard focus or null.
   * Alias for {@link Wunderbaum.focusNode}.
   * @see {@link WunderbaumNode.setFocus}
   * @see {@link WunderbaumNode.hasFocus}
   * @see {@link Wunderbaum.activeNode}
   * @see {@link Wunderbaum.focusNode}
   */
  getFocusNode() {
    return this.focusNode;
  }

  /** Return a {node: WunderbaumNode, region: TYPE} object for a mouse event.
   *
   * @param {Event} event Mouse event, e.g. click, ...
   * @returns {object} Return a {node: WunderbaumNode, region: TYPE} object
   *     TYPE: 'title' | 'prefix' | 'expander' | 'checkbox' | 'icon' | undefined
   */
  static getEventInfo(event: Event): WbEventInfo {
    const target = <Element>event.target;
    const cl = target.classList;
    const parentCol = target.closest("span.wb-col") as HTMLSpanElement;
    const node = Wunderbaum.getNode(target);
    const tree = node ? node.tree : Wunderbaum.getTree(event);
    const res: WbEventInfo = {
      event: <MouseEvent>event,
      canonicalName: util.eventToString(event),
      tree: tree!,
      node: node,
      region: NodeRegion.unknown,
      colDef: undefined,
      colIdx: -1,
      colId: undefined,
      colElem: parentCol,
    };

    if (cl.contains("wb-title")) {
      res.region = NodeRegion.title;
    } else if (cl.contains("wb-expander")) {
      res.region = node!.isExpandable()
        ? NodeRegion.expander
        : NodeRegion.prefix;
    } else if (cl.contains("wb-checkbox")) {
      res.region = NodeRegion.checkbox;
    } else if (cl.contains("wb-icon")) {
      //|| cl.contains("wb-custom-icon")) {
      res.region = NodeRegion.icon;
    } else if (cl.contains("wb-node")) {
      res.region = NodeRegion.title;
    } else if (parentCol) {
      res.region = NodeRegion.column;
      const idx = Array.prototype.indexOf.call(
        parentCol.parentNode!.children,
        parentCol
      );
      res.colIdx = idx;
    } else if (cl.contains("wb-row")) {
      // Plain tree
      res.region = NodeRegion.title;
    } else {
      // Somewhere near the title
      if (event.type !== "mousemove" && !(event instanceof KeyboardEvent)) {
        tree?.logWarn("getEventInfo(): not found", event, res);
      }
      return res;
    }
    if (res.colIdx === -1) {
      res.colIdx = 0;
    }
    res.colDef = <any>tree?.columns[res.colIdx];
    res.colDef != null ? (res.colId = (<any>res.colDef).id) : 0;
    // this.log("Event", event, res);
    return res;
  }

  /**
   * Return readable string representation for this instance.
   * @internal
   */
  toString() {
    return `Wunderbaum<'${this.id}'>`;
  }

  /** Return true if any node title or grid cell is currently beeing edited.
   *
   * See also {@link Wunderbaum.isEditingTitle}.
   */
  isEditing(): boolean {
    const focusElem = this.nodeListElement.querySelector(
      "input:focus,select:focus"
    );
    return !!focusElem;
  }

  /** Return true if any node is currently in edit-title mode.
   *
   * See also {@link WunderbaumNode.isEditingTitle} and {@link Wunderbaum.isEditing}.
   */
  isEditingTitle(): boolean {
    return this._callMethod("edit.isEditingTitle");
  }

  /**
   * Return true if any node is currently beeing loaded, i.e. a Ajax request is pending.
   */
  isLoading(): boolean {
    let res = false;

    this.root.visit((n) => {
      // also visit rootNode
      if (n._isLoading || n._requestId) {
        res = true;
        return false;
      }
    }, true);
    return res;
  }

  /** Write to `console.log` with tree name as prefix if opts.debugLevel >= 4.
   * @see {@link Wunderbaum.logDebug}
   */
  log(...args: any[]) {
    if (this.options.debugLevel! >= 4) {
      console.log(this.toString(), ...args); // eslint-disable-line no-console
    }
  }

  /** Write to `console.debug`  with tree name as prefix if opts.debugLevel >= 4.
   * and browser console level includes debug/verbose messages.
   * @see {@link Wunderbaum.log}
   */
  logDebug(...args: any[]) {
    if (this.options.debugLevel! >= 4) {
      console.debug(this.toString(), ...args); // eslint-disable-line no-console
    }
  }

  /** Write to `console.error` with tree name as prefix. */
  logError(...args: any[]) {
    if (this.options.debugLevel! >= 1) {
      console.error(this.toString(), ...args); // eslint-disable-line no-console
    }
  }

  /** Write to `console.info`  with tree name as prefix if opts.debugLevel >= 3. */
  logInfo(...args: any[]) {
    if (this.options.debugLevel! >= 3) {
      console.info(this.toString(), ...args); // eslint-disable-line no-console
    }
  }

  /** @internal */
  logTime(label: string): string {
    if (this.options.debugLevel! >= 4) {
      console.time(this + ": " + label); // eslint-disable-line no-console
    }
    return label;
  }

  /** @internal */
  logTimeEnd(label: string): void {
    if (this.options.debugLevel! >= 4) {
      console.timeEnd(this + ": " + label); // eslint-disable-line no-console
    }
  }

  /** Write to `console.warn` with tree name as prefix with if opts.debugLevel >= 2. */
  logWarn(...args: any[]) {
    if (this.options.debugLevel! >= 2) {
      console.warn(this.toString(), ...args); // eslint-disable-line no-console
    }
  }

  /** Reset column widths to default. @since 0.10.0 */
  resetColumns() {
    this.columns.forEach((col) => {
      delete col.customWidthPx;
    });
    this.update(ChangeType.colStructure);
  }

  // /** Renumber nodes `_nativeIndex`. @see {@link WunderbaumNode.resetNativeChildOrder} */
  // resetNativeChildOrder(options?: ResetOrderOptions) {
  //   this.root.resetNativeChildOrder(options);
  // }

  /**
   * Make sure that this node is vertically scrolled into the viewport.
   *
   * Nodes that are above the visible area become the top row, nodes that are
   * below the viewport become the bottom row.
   */
  scrollTo(nodeOrOpts: ScrollToOptions | WunderbaumNode) {
    const PADDING = 2; // leave some pixels between viewport bounds

    let node;
    // WunderbaumNode;
    let options: ScrollToOptions | undefined;

    if (nodeOrOpts instanceof WunderbaumNode) {
      node = nodeOrOpts;
    } else {
      options = nodeOrOpts;
      node = options.node;
    }
    util.assert(node && node._rowIdx != null, `Invalid node: ${node}`);

    const rowHeight = this.options.rowHeightPx;
    const scrollParent = this.element;
    const headerHeight = this.headerElement.clientHeight; // May be 0
    const scrollTop = scrollParent.scrollTop;
    const vpHeight = scrollParent.clientHeight;
    const rowTop = node._rowIdx! * rowHeight + headerHeight;
    const vpTop = headerHeight;
    const vpRowTop = rowTop - scrollTop;
    const vpRowBottom = vpRowTop + rowHeight;
    const topNode = options?.topNode;

    // this.log( `scrollTo(${node.title}), vpTop:${vpTop}px, scrollTop:${scrollTop}, vpHeight:${vpHeight}, rowTop:${rowTop}, vpRowTop:${vpRowTop}`, nodeOrOpts , options);

    let newScrollTop: number | null = null;
    if (vpRowTop >= vpTop) {
      if (vpRowBottom <= vpHeight) {
        // Already in view
        // this.log("Already in view");
      } else {
        // Node is below viewport
        // this.log("Below viewport");
        newScrollTop = rowTop + rowHeight - vpHeight + PADDING; // leave some pixels between viewport bounds
      }
    } else {
      // Node is above viewport
      // this.log("Above viewport");
      newScrollTop = rowTop - vpTop - PADDING; // leave some pixels between viewport bounds
    }
    if (newScrollTop != null) {
      this.log(`scrollTo(${rowTop}): ${scrollTop} => ${newScrollTop}`);
      scrollParent.scrollTop = newScrollTop;
      if (topNode) {
        // Make sure the topNode is always visible
        this.scrollTo(topNode);
      }
      // this.update(ChangeType.scroll);
    }
  }

  /**
   * Make sure that this node is horizontally scrolled into the viewport.
   * Called by {@link setColumn}.
   */
  protected scrollToHorz() {
    // const PADDING = 1;
    const fixedWidth = this.columns[0]._widthPx!;
    const vpWidth = this.element.clientWidth;
    const scrollLeft = this.element.scrollLeft;
    const colElem = this.getActiveColElem()!;
    const colLeft = Number.parseInt(colElem?.style.left, 10);
    const colRight = colLeft + Number.parseInt(colElem?.style.width, 10);
    let newLeft = scrollLeft;

    if (colLeft - scrollLeft < fixedWidth) {
      // The current column is scrolled behind the left fixed column
      newLeft = colLeft - fixedWidth;
    } else if (colRight - scrollLeft > vpWidth) {
      // The current column is scrolled outside the right side
      newLeft = colRight - vpWidth;
    }
    newLeft = Math.max(0, newLeft);
    // util.assert(node._rowIdx != null);
    this.log(
      `scrollToHorz(${this.activeColIdx}): ${colLeft}..${colRight}, fixedOfs=${fixedWidth}, vpWidth=${vpWidth}, curLeft=${scrollLeft} -> ${newLeft}`
    );
    this.element.scrollLeft = newLeft;
    // this.update(ChangeType.scroll);
  }
  /**
   * Set column #colIdx to 'active'.
   *
   * This higlights the column header and -cells by adding the `wb-active`
   * class to all grid cells of the active column. <br>
   * Available in cell-nav mode only.
   *
   * If _options.edit_ is true, the embedded input element is focused, or if
   * colIdx is 0, the node title is put into edit mode.
   */
  setColumn(colIdx: number | string, options?: SetColumnOptions) {
    const edit = options?.edit;
    const scroll = options?.scrollIntoView !== false;

    util.assert(this.isCellNav(), "Expected cellNav mode");

    if (typeof colIdx === "string") {
      const cid = colIdx;
      colIdx = this.columns.findIndex((c) => c.id === colIdx);
      util.assert(colIdx >= 0, `Invalid colId: ${cid}`);
    }
    util.assert(
      0 <= colIdx && colIdx < this.columns.length,
      `Invalid colIdx: ${colIdx}`
    );
    this.activeColIdx = colIdx;

    // Update `wb-active` class for all headers
    if (this.hasHeader()) {
      for (const rowDiv of this.headerElement.children) {
        let i = 0;
        for (const colDiv of rowDiv.children) {
          (colDiv as HTMLElement).classList.toggle("wb-active", i++ === colIdx);
        }
      }
    }

    this.activeNode?.update(ChangeType.status);

    // Update `wb-active` class for all cell spans
    for (const rowDiv of this.nodeListElement.children) {
      let i = 0;
      for (const colDiv of rowDiv.children) {
        (colDiv as HTMLElement).classList.toggle("wb-active", i++ === colIdx);
      }
    }
    // Horizontically scroll into view
    if (scroll || edit) {
      this.scrollToHorz();
    }

    if (edit && this.activeNode) {
      // this.activeNode.setFocus(); // Blur prev. input if any
      if (colIdx === 0) {
        this.activeNode.startEditTitle();
      } else {
        this.getActiveColElem()
          ?.querySelector<HTMLInputElement>("input,select")
          ?.focus();
      }
    }
  }

  /* Set or remove keyboard focus to the tree container. @internal */
  _setActiveNode(node: WunderbaumNode | null) {
    this._activeNode = node;
  }

  /** Set or remove keyboard focus to the tree container. */
  setActiveNode(key: string, flag: boolean = true, options?: SetActiveOptions) {
    this.findKey(key)?.setActive(flag, options);
  }

  /** Set or remove keyboard focus to the tree container. */
  setFocus(flag = true) {
    if (flag) {
      this.element.focus();
    } else {
      this.element.blur();
    }
  }

  /* Set or remove keyboard focus to the tree container. @internal */
  _setFocusNode(node: WunderbaumNode | null) {
    this._focusNode = node;
  }

  /** Return the current selection/expansion/activation status. @experimental */
  getState(options: GetStateOptions): TreeStateDefinition {
    let expandedKeys = undefined;
    if (options.expandedKeys !== false) {
      expandedKeys = [];
      for (const node of this) {
        if (node.expanded) {
          expandedKeys.push(node.key);
        }
      }
    }

    const state: TreeStateDefinition = {
      activeKey: this.activeNode?.key ?? null,
      activeColIdx: this.activeColIdx,
      selectedKeys:
        options.selectedKeys === false
          ? undefined
          : this.getSelectedNodes().flatMap((n) => n.key),
      expandedKeys: expandedKeys,
    };
    return state;
  }

  /** Apply selection/expansion/activation status. @experimental */
  setState(state: TreeStateDefinition, options: SetStateOptions) {
    this.runWithDeferredUpdate(() => {
      if (state.selectedKeys) {
        this.selectAll(false);
        for (const key of state.selectedKeys) {
          this.findKey(key)?.setSelected(true);
        }
      }
      if (state.expandedKeys) {
        for (const key of state.expandedKeys) {
          this.findKey(key)?.setExpanded(true);
        }
      }
      if (state.activeKey) {
        this.setActiveNode(state.activeKey);
      }
      if (state.activeColIdx != null) {
        this.setColumn(state.activeColIdx);
      }
    });
  }

  /**
   * Schedule an update request to reflect a tree change.
   * The render operation is async and debounced unless the `immediate` option
   * is set.
   *
   * Use {@link WunderbaumNode.update} if only a single node has changed,
   * or {@link WunderbaumNode._render}) to pass special options.
   */
  update(change: ChangeType, options?: UpdateOptions): void;

  /**
   * Update a row to reflect a single node's modification.
   *
   * @see {@link WunderbaumNode.update}, {@link WunderbaumNode._render}
   */
  update(
    change: ChangeType,
    node: WunderbaumNode,
    options?: UpdateOptions
  ): void;

  update(
    change: ChangeType,
    node?: WunderbaumNode | UpdateOptions,
    options?: UpdateOptions
  ): void {
    // this.log(`update(${change}) node=${node}`);
    if (!(node instanceof WunderbaumNode)) {
      options = node;
      node = undefined;
    }

    const immediate = !!util.getOption(options, "immediate");
    const RF = RenderFlag;
    const pending = this.pendingChangeTypes;

    if (this._disableUpdateCount) {
      // Assuming that we redraw all when enableUpdate() is re-enabled.
      // this.log(
      //   `IGNORED update(${change}) node=${node} (disable level ${this._disableUpdateCount})`
      // );
      this._disableUpdateIgnoreCount++;
      return;
    }
    switch (change) {
      case ChangeType.any:
      case ChangeType.colStructure:
        pending.add(RF.header);
        pending.add(RF.clearMarkup);
        pending.add(RF.redraw);
        pending.add(RF.scroll);
        break;
      case ChangeType.resize:
        // case ChangeType.colWidth:
        pending.add(RF.header);
        pending.add(RF.redraw);
        break;
      case ChangeType.structure:
        pending.add(RF.redraw);
        break;
      case ChangeType.scroll:
        pending.add(RF.scroll);
        break;
      case ChangeType.row:
      case ChangeType.data:
      case ChangeType.status:
        util.assert(node, `Option '${change}' requires a node.`);
        // Single nodes are immediately updated if already inside the viewport
        // (otherwise we can ignore)
        if ((<WunderbaumNode>node)!._rowElem) {
          (<WunderbaumNode>node)!._render({ change: change });
        }
        break;
      default:
        util.error(`Invalid change type '${change}'.`);
    }

    if (change === ChangeType.colStructure) {
      const isGrid = this.isGrid();
      this.element.classList.toggle("wb-grid", isGrid);
      if (!isGrid && this.isCellNav()) {
        this.setCellNav(false);
      }
    }

    if (pending.size > 0) {
      if (immediate) {
        this._updateViewportImmediately();
      } else {
        this._updateViewportThrottled();
      }
    }
  }

  /** Disable mouse and keyboard interaction (return prev. state). */
  setEnabled(flag: boolean = true): boolean {
    const prev = this.enabled;
    this.enabled = !!flag;
    this.element.classList.toggle("wb-disabled", !flag);
    return prev;
  }

  /** Return false if tree is disabled. */
  isEnabled(): boolean {
    return this.enabled;
  }

  /** Return true if tree has more than one column, i.e. has additional data columns. */
  isGrid(): boolean {
    return this.columns && this.columns.length > 1;
  }

  /** Return true if cell-navigation mode is active. */
  isCellNav(): boolean {
    return !!this._cellNavMode;
  }
  /** Return true if row-navigation mode is active. */
  isRowNav(): boolean {
    return !this._cellNavMode;
  }

  /** Set the tree's navigation mode. */
  setCellNav(flag: boolean = true) {
    const prev = this._cellNavMode;
    // if (flag === prev) {
    //   return;
    // }
    this._cellNavMode = !!flag;
    if (flag && !prev) {
      // switch from row to cell mode
      this.setColumn(0);
    }
    this.element.classList.toggle("wb-cell-mode", flag);
    this.activeNode?.update(ChangeType.status);
  }

  /** Set the tree's navigation mode option. */
  setNavigationOption(mode: NavModeEnum, reset = false) {
    if (!this.isGrid() && mode !== NavModeEnum.row) {
      this.logWarn("Plain trees only support row navigation mode.");
      return;
    }
    this.options.navigationModeOption = mode;

    switch (mode) {
      case NavModeEnum.cell:
        this.setCellNav(true);
        break;
      case NavModeEnum.row:
        this.setCellNav(false);
        break;
      case NavModeEnum.startCell:
        if (reset) {
          this.setCellNav(true);
        }
        break;
      case NavModeEnum.startRow:
        if (reset) {
          this.setCellNav(false);
        }
        break;
      default:
        util.error(`Invalid mode '${mode}'.`);
    }
  }

  /** Display tree status (ok, loading, error, noData) using styles and a dummy root node. */
  setStatus(
    status: NodeStatusType,
    options?: SetStatusOptions
  ): WunderbaumNode | null {
    return this.root.setStatus(status, options);
  }

  /** Add or redefine node type definitions. */
  setTypes(types: any, replace = true) {
    util.assert(util.isPlainObject(types), `Expected plain objext: ${types}`);
    if (replace) {
      this.types = types;
    } else {
      util.extend(this.types, types);
    }
    // Convert `TYPE.classes` to a Set
    for (const t of Object.values(this.types) as any) {
      if (t.classes) {
        t.classes = util.toSet(t.classes);
      }
    }
  }

  /**
   * Sort nodes list by title or custom criteria.
   * @param {function} cmp custom compare function(a, b) that returns -1, 0, or 1
   *    (defaults to sorting by title).
   * @param {boolean} deep pass true to sort all descendant nodes recursively
   */
  sortChildren(
    cmp: SortCallback | null = nodeTitleSorter,
    deep: boolean = false
  ): void {
    this.root.sortChildren(cmp, deep);
  }

  /**
   * Convenience method to implement column sorting.
   * @see {@link WunderbaumNode.sortByProperty}.
   * @since 0.11.0
   */
  sortByProperty(options: SortByPropertyOptions) {
    this.root.sortByProperty(options);
  }

  /** Convert tree to an array of plain objects.
   *
   * @param callback is called for every node, in order to allow
   *     modifications.
   *     Return `false` to ignore this node or `"skip"` to include this node
   *     without its children.
   * @see {@link WunderbaumNode.toDict}.
   */
  toDictArray(callback?: NodeToDictCallback): Array<WbNodeData> {
    const res = this.root.toDict(true, callback);
    return res.children ?? [];
  }

  /**
   * Update column headers and column width.
   * Return true if at least one column width changed.
   */
  // _updateColumnWidths(options?: UpdateColumnsOptions): boolean {
  _updateColumnWidths(): boolean {
    // options = Object.assign({ updateRows: true, renderMarkup: false }, options);
    const defaultMinWidth = 4;
    const vpWidth = this.element.clientWidth;
    // Shorten last column width to avoid h-scrollbar
    // (otherwise resizbing the demo would display a void scrollbar?)
    const FIX_ADJUST_LAST_COL = 1;
    const columns = this.columns;
    const col0 = columns[0];

    let totalWidth = 0;
    let totalWeight = 0;
    let fixedWidth = 0;
    let modified = false;

    // this.element.classList.toggle("wb-grid", isGrid);
    // if (!isGrid && this.isCellNav()) {
    //   this.setCellNav(false);
    // }

    // if (options.calculateCols) {
    if (col0.id !== "*") {
      throw new Error(`First column must have  id '*': got '${col0.id}'.`);
    }
    // Gather width definitions
    this._columnsById = {};
    for (const col of columns) {
      this._columnsById[<string>col.id] = col;
      const cw = col.customWidthPx ? `${col.customWidthPx}px` : col.width;
      if (col.id === "*" && col !== col0) {
        throw new Error(
          `Column id '*' must be defined only once: '${col.title}'.`
        );
      }

      if (!cw || cw === "*") {
        col._weight = 1.0;
        totalWeight += 1.0;
      } else if (typeof cw === "number") {
        col._weight = cw;
        totalWeight += cw;
      } else if (typeof cw === "string" && cw.endsWith("px")) {
        col._weight = 0;
        const px = parseFloat(cw.slice(0, -2));
        if (col._widthPx != px) {
          modified = true;
          col._widthPx = px;
        }
        fixedWidth += px;
      } else {
        util.error(
          `Invalid column width: ${cw} (expected string ending with 'px' or number, e.g. "<num>px" or <int>).`
        );
      }
    }
    // Share remaining space between non-fixed columns
    const restPx = Math.max(0, vpWidth - fixedWidth);
    let ofsPx = 0;

    for (const col of columns) {
      let minWidth: number;

      if (col._weight) {
        const cmw = col.minWidth;
        if (typeof cmw === "number") {
          minWidth = cmw;
        } else if (typeof cmw === "string" && cmw.endsWith("px")) {
          minWidth = parseFloat(cmw.slice(0, -2));
        } else {
          minWidth = defaultMinWidth;
        }
        const px = Math.max(minWidth, (restPx * col._weight) / totalWeight);
        if (col._widthPx != px) {
          modified = true;
          col._widthPx = px;
        }
      }
      col._ofsPx = ofsPx;
      ofsPx += col._widthPx!;
    }
    columns[columns.length - 1]._widthPx! -= FIX_ADJUST_LAST_COL;
    totalWidth = ofsPx - FIX_ADJUST_LAST_COL;

    const tw = `${totalWidth}px`;
    this.headerElement.style.width = tw;
    this.listContainerElement!.style.width = tw;
    // }

    // Every column has now a calculated `_ofsPx` and `_widthPx`
    // this.logInfo("UC", this.columns, vpWidth, this.element.clientWidth, this.element);
    // console.trace();
    // util.error("BREAK");
    // if (modified) {
    //   this._renderHeaderMarkup();
    //   if (options.renderMarkup) {
    //     this.update(ChangeType.header, { removeMarkup: true });
    //   } else if (options.updateRows) {
    //     this._updateRows();
    //   }
    // }
    return modified;
  }

  // protected _insertIcon(icon: string, elem: HTMLElement) {
  //   const iconElem = document.createElement("i");
  //   iconElem.className = icon;
  //   elem.appendChild(iconElem);
  // }

  /** Create/update header markup from `this.columns` definition.
   * @internal
   */
  protected _renderHeaderMarkup() {
    util.assert(this.headerElement, "Expected a headerElement");
    const wantHeader = this.hasHeader();
    util.setElemDisplay(this.headerElement, wantHeader);
    if (!wantHeader) {
      return;
    }
    const iconMap = this.iconMap;
    const colCount = this.columns.length;
    const headerRow = this.headerElement.querySelector(".wb-row")!;
    util.assert(headerRow, "Expected a row in header element");
    headerRow.innerHTML = "<span class='wb-col'></span>".repeat(colCount);

    for (let i = 0; i < colCount; i++) {
      const col = this.columns[i];
      const colElem = <HTMLElement>headerRow.children[i];

      colElem.style.left = col._ofsPx + "px";
      colElem.style.width = col._widthPx + "px";
      // Add classes from `columns` definition to `<div.wb-col>` cells
      if (typeof col.headerClasses === "string") {
        col.headerClasses
          ? colElem.classList.add(...col.headerClasses.split(" "))
          : 0;
      } else {
        col.classes ? colElem.classList.add(...col.classes.split(" ")) : 0;
      }

      // Add tooltip to column title
      let tooltip = "";
      if (col.tooltip) {
        tooltip = util.escapeTooltip(col.tooltip);
        tooltip = ` title="${tooltip}"`;
      }
      // Add column header icons
      let addMarkup = "";
      // NOTE: we use CSS float: right to align icons, so they must be added in
      // reverse order
      if (util.toBool(col.menu, this.options.columnsMenu, false)) {
        const iconClass = "wb-col-icon-menu " + iconMap.colMenu;
        const icon = `<i data-command=menu class="wb-col-icon ${iconClass}"></i>`;
        addMarkup += icon;
      }
      if (util.toBool(col.sortable, this.options.columnsSortable, false)) {
        let iconClass = "wb-col-icon-sort " + iconMap.colSortable;
        if (col.sortOrder) {
          iconClass += `wb-col-sort-${col.sortOrder}`;
          iconClass +=
            col.sortOrder === "asc" ? iconMap.colSortAsc : iconMap.colSortDesc;
        }
        const icon = `<i data-command=sort class="wb-col-icon ${iconClass}"></i>`;
        addMarkup += icon;
      }
      if (util.toBool(col.filterable, this.options.columnsFilterable, false)) {
        colElem.classList.toggle("wb-col-filter", !!col.filterActive);
        let iconClass = "wb-col-icon-filter " + iconMap.colFilter;
        if (col.filterActive) {
          iconClass += iconMap.colFilterActive;
        }
        const icon = `<i data-command=filter class="wb-col-icon ${iconClass}"></i>`;
        addMarkup += icon;
      }
      // Add resizer to all but the last column
      if (i < colCount - 1) {
        if (util.toBool(col.resizable, this.options.columnsResizable, false)) {
          addMarkup +=
            '<span class="wb-col-resizer wb-col-resizer-active"></span>';
        } else {
          addMarkup += '<span class="wb-col-resizer"></span>';
        }
      }

      // Create column header
      const title = util.escapeHtml(col.title || col.id);
      colElem.innerHTML = `<span class="wb-col-title"${tooltip}>${title}</span>${addMarkup}`;

      // Highlight active column
      if (this.isCellNav()) {
        colElem.classList.toggle("wb-active", i === this.activeColIdx);
      }
    }
  }

  /**
   * Render pending changes that were scheduled using {@link WunderbaumNode.update} if any.
   *
   * This is hardly ever neccessary, since we normally either
   * - call `update(ChangeType.TYPE)` (async, throttled), or
   * - call `update(ChangeType.TYPE, {immediate: true})` (synchronous)
   *
   * `updatePendingModifications()` will only force immediate execution of
   * pending async changes if any.
   */
  updatePendingModifications() {
    if (this.pendingChangeTypes.size > 0) {
      this._updateViewportImmediately();
    }
  }

  /** @internal */
  public _createNodeIcon(
    node: WunderbaumNode,
    showLoading: boolean,
    showBadge: boolean
  ): HTMLElement | null {
    const iconMap = this.iconMap;
    let iconElem;
    let icon = node.getOption("icon");
    if (node._errorInfo) {
      icon = iconMap.error;
    } else if (node._isLoading && showLoading) {
      // Status nodes, or nodes without expander (< minExpandLevel) should
      // display the 'loading' status with the i.wb-icon span
      icon = iconMap.loading;
    }
    if (icon === false) {
      return null; // explicitly disabled: don't try default icons
    }
    if (typeof icon === "string") {
      // Callback returned an icon definition
      // icon = icon.trim()
    } else if (node.statusNodeType) {
      icon = (<any>iconMap)[node.statusNodeType];
    } else if (node.expanded) {
      icon = iconMap.folderOpen;
    } else if (node.children) {
      icon = iconMap.folder;
    } else if (node.lazy) {
      icon = iconMap.folderLazy;
    } else {
      icon = iconMap.doc;
    }

    if (!icon) {
      iconElem = document.createElement("i");
      iconElem.className = "wb-icon";
    } else if (TEST_HTML.test(icon)) {
      iconElem = util.elemFromHtml(icon);
    } else if (TEST_FILE_PATH.test(icon)) {
      iconElem = util.elemFromHtml(
        `<i class="wb-icon" style="background-image: url('${icon}');">`
      );
    } else {
      // Class name
      iconElem = document.createElement("i");
      iconElem.className = "wb-icon " + icon;
    }

    // Event handler `tree.iconBadge` can return a badge text or HTMLSpanElement
    const cbRes =
      showBadge && node._callEvent("iconBadge", { iconSpan: iconElem });

    let badge = null;
    if (cbRes != null && cbRes !== false) {
      let classes = "";
      let tooltip = "";
      if (util.isPlainObject(cbRes)) {
        badge = "" + cbRes.badge;
        classes = cbRes.badgeClass ? " " + cbRes.badgeClass : "";
        tooltip = cbRes.badgeTooltip ? ` title="${cbRes.badgeTooltip}"` : "";
      } else if (typeof cbRes === "number") {
        badge = "" + cbRes;
      } else {
        badge = cbRes; // string or HTMLSpanElement
      }
      if (typeof badge === "string") {
        badge = util.elemFromHtml(
          `<span class="wb-badge${classes}"${tooltip}>${util.escapeHtml(
            badge
          )}</span>`
        );
      }
      if (badge) {
        iconElem.append(<HTMLSpanElement>badge);
      }
    }
    return iconElem;
  }

  private _updateTopBreadcrumb() {
    const breadcrumb = this.breadcrumb!;
    const topmost = this.getTopmostVpNode(true);
    const parentList = topmost?.getParentList(false, false);
    if (parentList?.length) {
      breadcrumb.innerHTML = "";
      for (const n of topmost.getParentList(false, false)) {
        const icon = this._createNodeIcon(n, false, false);
        if (icon) {
          breadcrumb.append(icon, " ");
        }
        const part = document.createElement("a");
        part.textContent = n.title;
        part.href = "#";
        part.classList.add("wb-breadcrumb");
        part.dataset.key = n.key;
        breadcrumb.append(part, this.options.strings.breadcrumbDelimiter);
      }
    } else {
      breadcrumb.innerHTML = "&nbsp;";
    }
  }

  /**
   * This is the actual update method, which is wrapped inside a throttle method.
   * It calls `updateColumns()` and `_updateRows()`.
   *
   * This protected method should not be called directly but via
   * {@link WunderbaumNode.update}`, {@link Wunderbaum.update},
   * or {@link Wunderbaum.updatePendingModifications}.
   * @internal
   */
  protected _updateViewportImmediately() {
    if (this._disableUpdateCount) {
      this.log(
        `_updateViewportImmediately() IGNORED (disable level: ${this._disableUpdateCount}).`
      );
      this._disableUpdateIgnoreCount++;
      return;
    }
    if (this._updateViewportThrottled.pending()) {
      // this.logWarn(`_updateViewportImmediately() cancel pending timer.`);
      this._updateViewportThrottled.cancel();
    }
    // Shorten container height to avoid v-scrollbar
    const FIX_ADJUST_HEIGHT = 1;
    const RF = RenderFlag;

    const pending = new Set(this.pendingChangeTypes);
    this.pendingChangeTypes.clear();

    const scrollOnly = pending.has(RF.scroll) && pending.size === 1;
    if (scrollOnly) {
      this._updateRows({ newNodesOnly: true });
      // this.log("_updateViewportImmediately(): scroll only.");
    } else {
      this.log("_updateViewportImmediately():", pending);
      if (this.options.adjustHeight !== false) {
        let height = this.listContainerElement.clientHeight;
        const headerHeight = this.headerElement.clientHeight; // May be 0
        const wantHeight =
          this.element.clientHeight - headerHeight - FIX_ADJUST_HEIGHT;

        if (Math.abs(height - wantHeight) > 1.0) {
          // this.log("resize", height, wantHeight);
          this.listContainerElement.style.height = wantHeight + "px";
          height = wantHeight;
        }
      }
      // console.profile(`_updateViewportImmediately()`)

      if (pending.has(RF.clearMarkup)) {
        this.visit((n) => {
          n.removeMarkup();
        });
      }

      // let widthModified = false;
      if (pending.has(RF.header)) {
        // widthModified = this._updateColumnWidths();
        this._updateColumnWidths();
        this._renderHeaderMarkup();
      }
      this._updateRows();
      // console.profileEnd(`_updateViewportImmediately()`)
    }

    if (this.breadcrumb) {
      this._updateTopBreadcrumb();
    }
    this._callEvent("update");
  }

  // /**
  //  * Assert that TR order matches the natural node order
  //  * @internal
  //  */
  // protected _validateRows(): boolean {
  //   let trs = this.nodeListElement.childNodes;
  //   let i = 0;
  //   let prev = -1;
  //   let ok = true;
  //   trs.forEach((element) => {
  //     const tr = element as HTMLTableRowElement;
  //     const top = Number.parseInt(tr.style.top);
  //     const n = (<any>tr)._wb_node;
  //     // if (i < 4) {
  //     //   console.info(
  //     //     `TR#${i}, rowIdx=${n._rowIdx} , top=${top}px: '${n.title}'`
  //     //   );
  //     // }
  //     if (prev >= 0 && top !== prev + ROW_HEIGHT) {
  //       n.logWarn(
  //         `TR order mismatch at index ${i}: top=${top}px != ${
  //           prev + ROW_HEIGHT
  //         }`
  //       );
  //       // throw new Error("fault");
  //       ok = false;
  //     }
  //     prev = top;
  //     i++;
  //   });
  //   return ok;
  // }

  /*
   * - Traverse all *visible* nodes of the whole tree, i.e. skip collapsed nodes.
   * - Store count of rows to `tree.treeRowCount`.
   * - Renumber `node._rowIdx` for all visible nodes.
   * - Calculate the index range that must be rendered to fill the viewport
   *   (including upper and lower prefetch)
   * -
   */
  protected _updateRows(options?: any): boolean {
    // const label = this.logTime("_updateRows");
    // this.log("_updateRows", opts)
    options = Object.assign({ newNodesOnly: false }, options);
    const newNodesOnly = !!options.newNodesOnly;

    const rowHeight = this.options.rowHeightPx;
    const vpHeight = this.element.clientHeight;
    const prefetch = RENDER_MAX_PREFETCH;
    // const grace_prefetch = RENDER_MAX_PREFETCH - RENDER_MIN_PREFETCH;
    const ofs = this.element.scrollTop;

    let startIdx = Math.max(0, ofs / rowHeight - prefetch);
    startIdx = Math.floor(startIdx);
    // Make sure start is always even, so the alternating row colors don't
    // change when scrolling:
    if (startIdx % 2) {
      startIdx--;
    }
    let endIdx = Math.max(0, (ofs + vpHeight) / rowHeight + prefetch);
    endIdx = Math.ceil(endIdx);

    // this.debug("render", opts);
    const obsoleteNodes = new Set<WunderbaumNode>();
    this.nodeListElement.childNodes.forEach((elem) => {
      if ((<any>elem)._wb_node) {
        obsoleteNodes.add((<any>elem)._wb_node);
      }
    });

    let idx = 0;
    let top = 0;
    let modified = false;
    let prevElem: HTMLDivElement | "first" | "last" = "first";

    this.visitRows(function (node) {
      // node.log("visit")
      const rowDiv = node._rowElem;

      // Renumber all expanded nodes
      if (node._rowIdx !== idx) {
        node._rowIdx = idx;
        modified = true;
      }

      if (idx < startIdx || idx > endIdx) {
        // row is outside viewport bounds
        if (rowDiv) {
          prevElem = rowDiv;
        }
      } else if (rowDiv && newNodesOnly) {
        obsoleteNodes.delete(node);
        // no need to update existing node markup
        rowDiv.style.top = idx * rowHeight + "px";
        prevElem = rowDiv;
      } else {
        obsoleteNodes.delete(node);
        // Create new markup
        if (rowDiv) {
          rowDiv.style.top = idx * rowHeight + "px";
        }
        node._render({ top: top, after: prevElem });
        // node.log("render", top, prevElem, "=>", node._rowElem);
        prevElem = node._rowElem!;
      }
      idx++;
      top += rowHeight;
    });
    this.treeRowCount = idx;
    for (const n of obsoleteNodes) {
      n._callEvent("discard");
      n.removeMarkup();
    }
    // Resize tree container
    this.nodeListElement.style.height = `${top}px`;
    // this.log(
    //   `_updateRows(scrollOfs:${ofs}, ${startIdx}..${endIdx})`,
    //   this.nodeListElement.style.height
    // );
    // this.logTimeEnd(label);
    // this._validateRows();
    return modified;
  }

  /**
   * Call `callback(node)` for all nodes in hierarchical order (depth-first, pre-order).
   * @see `wb_node.WunderbaumNode.IterableIterator<WunderbaumNode>`
   * @see {@link WunderbaumNode.visit}.
   *
   * @param {function} callback the callback function.
   *     Return false to stop iteration, return "skip" to skip this node and
   *     children only.
   * @returns {boolean} false, if the iterator was stopped.
   */
  visit(callback: (node: WunderbaumNode) => any) {
    return this.root.visit(callback, false);
  }

  /**
   * Call callback(node) for all nodes in vertical order, top down (or bottom up).
   *
   * Note that this considers expansion state, i.e. filtered nodes and children
   * of collapsed nodes are skipped, unless `includeHidden` is set.
   *
   * Stop iteration if callback() returns false.<br>
   * Return false if iteration was stopped.
   *
   * @returns {boolean} false if iteration was canceled
   */
  visitRows(callback: NodeVisitCallback, options?: VisitRowsOptions): boolean {
    if (!this.root.hasChildren()) {
      return false;
    }
    if (options && options.reverse) {
      delete options.reverse;
      return this._visitRowsUp(callback, options);
    }
    options = options || {};
    let i,
      nextIdx,
      parent,
      res,
      siblings,
      stopNode: WunderbaumNode,
      siblingOfs = 0,
      skipFirstNode = options.includeSelf === false,
      node: WunderbaumNode = options.start || this.root.children![0];
    const includeHidden = !!options.includeHidden;
    const checkFilter = !includeHidden && this.filterMode === "hide";
    parent = node.parent;
    while (parent) {
      // visit siblings
      siblings = parent.children!;
      nextIdx = siblings.indexOf(node) + siblingOfs;
      util.assert(
        nextIdx >= 0,
        `Could not find ${node} in parent's children: ${parent}`
      );

      for (i = nextIdx; i < siblings.length; i++) {
        node = siblings[i];
        if (node === stopNode!) {
          return false;
        }
        if (
          checkFilter &&
          !node.statusNodeType &&
          !node.match &&
          !node.subMatchCount
        ) {
          continue;
        }
        if (!skipFirstNode && callback(node) === false) {
          return false;
        }
        skipFirstNode = false;
        // Dive into node's child nodes
        if (
          node.children &&
          node.children.length &&
          (includeHidden || node.expanded)
        ) {
          res = node.visit((n: WunderbaumNode) => {
            if (n === stopNode) {
              return false;
            }
            if (checkFilter && !n.match && !n.subMatchCount) {
              return "skip";
            }
            if (callback(n) === false) {
              return false;
            }
            if (!includeHidden && n.children && !n.expanded) {
              return "skip";
            }
          }, false);
          if (res === false) {
            return false;
          }
        }
      }
      // Visit parent nodes (bottom up)
      node = parent;
      parent = parent.parent;
      siblingOfs = 1; //

      if (!parent && options.wrap) {
        this.logDebug("visitRows(): wrap around");
        util.assert(options.start, "`wrap` option requires `start`");
        stopNode = options.start!;
        options.wrap = false;
        parent = this.root;
        siblingOfs = 0;
      }
    }
    return true;
  }

  /**
   * Call fn(node) for all nodes in vertical order, bottom up.
   * @internal
   */
  protected _visitRowsUp(
    callback: NodeVisitCallback,
    options: VisitRowsOptions
  ): boolean {
    let children,
      idx,
      parent,
      node = options.start || this.root.children![0];
    const includeHidden = !!options.includeHidden;

    if (options.includeSelf !== false) {
      if (callback(node) === false) {
        return false;
      }
    }
    while (true) {
      parent = node.parent;
      children = parent.children!;

      if (children[0] === node) {
        // If this is already the first sibling, goto parent
        node = parent;
        if (!node.parent) {
          break; // first node of the tree
        }
        children = parent.children;
      } else {
        // Otherwise, goto prev. sibling
        idx = children.indexOf(node);
        node = children[idx - 1];
        // If the prev. sibling has children, follow down to last descendant
        while (
          (includeHidden || node.expanded) &&
          node.children &&
          node.children.length
        ) {
          children = node.children;
          parent = node;
          node = children[children.length - 1];
        }
      }
      // Skip invisible
      if (!includeHidden && !node.isVisible()) {
        continue;
      }
      if (callback(node) === false) {
        return false;
      }
    }
    return true;
  }

  /**
   * Reload the tree with a new source.
   *
   * Previous data is cleared. Note that also column- and type defintions may
   * be passed with the `source` object.
   */
  load(source: SourceType) {
    this.clear();
    return this.root.load(source);
  }

  /**
   * Disable render requests during operations that would trigger many updates.
   *
   * ```js
   * try {
   *   tree.enableUpdate(false);
   *   // ... (long running operation that would trigger many updates)
   *   foo();
   *   // ... NOTE: make sure that async operations have finished, e.g.
   *   await foo();
   * } finally {
   *   tree.enableUpdate(true);
   * }
   * ```
   */
  public enableUpdate(flag: boolean): void {
    /*
        5  7  9                20       25   30
    1   >-------------------------------------<
    2      >--------------------<
    3         >--------------------------<
    */
    if (flag) {
      util.assert(
        this._disableUpdateCount > 0,
        "enableUpdate(true) was called too often"
      );
      this._disableUpdateCount--;
      // this.logDebug(
      //   `enableUpdate(${flag}): count -> ${this._disableUpdateCount}...`
      // );
      if (this._disableUpdateCount === 0) {
        this.logDebug(
          `enableUpdate(): active again. Re-painting to catch up with ${this._disableUpdateIgnoreCount} ignored update requests...`
        );
        this._disableUpdateIgnoreCount = 0;
        this.update(ChangeType.any, { immediate: true });
      }
    } else {
      this._disableUpdateCount++;
      // this.logDebug(
      //   `enableUpdate(${flag}): count -> ${this._disableUpdateCount}...`
      // );
      // this._disableUpdate = Date.now();
    }
    // return !flag; // return previous value
  }

  /* ---------------------------------------------------------------------------
   * FILTER
   * -------------------------------------------------------------------------*/
  /**
   * Dim or hide unmatched nodes.
   * @param filter a string to match against node titles, or a callback function.
   * @param options filter options. Defaults to the `tree.options.filter` settings.
   * @returns the number of nodes that match the filter.
   * @example
   * ```ts
   * tree.filterNodes("foo", {mode: 'dim', fuzzy: true});
   * // or pass a callback
   * tree.filterNodes((node) => { return node.data.foo === true }, {mode: 'hide'});
   * ```
   */
  filterNodes(
    filter: string | RegExp | NodeFilterCallback,
    options: FilterNodesOptions
  ): number {
    return this.extensions.filter.filterNodes(filter, options);
  }

  /**
   * Return the number of nodes that match the current filter.
   * @see {@link Wunderbaum.filterNodes}
   * @since 0.9.0
   */
  countMatches(): number {
    return this.extensions.filter.countMatches();
  }

  /**
   * Dim or hide whole branches.
   * @deprecated Use {@link filterNodes} instead and set `options.matchBranch: true`.
   */
  filterBranches(
    filter: string | NodeFilterCallback,
    options: FilterNodesOptions
  ) {
    return this.extensions.filter.filterBranches(filter, options);
  }

  /**
   * Reset the filter.
   */
  clearFilter() {
    return this.extensions.filter.clearFilter();
  }
  /**
   * Return true if a filter is currently applied.
   */
  isFilterActive() {
    return !!this.filterMode;
  }
  /**
   * Re-apply current filter.
   */
  updateFilter() {
    return this.extensions.filter.updateFilter();
  }
}<|MERGE_RESOLUTION|>--- conflicted
+++ resolved
@@ -859,10 +859,20 @@
     return this._getNodeByRowIdx(bottomIdx)!;
   }
 
-<<<<<<< HEAD
   /** Return preceding visible node in the viewport. */
   protected _getPrevNodeInView(node?: WunderbaumNode, ofs = 1) {
-=======
+    this.visitRows(
+      (n) => {
+        node = n;
+        if (ofs-- <= 0) {
+          return false;
+        }
+      },
+      { reverse: true, start: node || this.getActiveNode() }
+    );
+    return node;
+  }
+
   /** Return following visible node in the viewport. */
   protected _getNextNodeInView(
     node?: WunderbaumNode,
@@ -875,7 +885,6 @@
     let ofs = options?.ofs || 1;
     const reverse = !!options?.reverse;
 
->>>>>>> a18977a7
     this.visitRows(
       (n) => {
         node = n;

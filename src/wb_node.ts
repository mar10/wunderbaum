--- conflicted
+++ resolved
@@ -979,11 +979,7 @@
     }
     util.assert(
       util.isPlainObject(source),
-<<<<<<< HEAD
-      `Invalid source format: ${typeof source}`
-=======
       `Expected an array or plain object: ${source}`
->>>>>>> de47d328
     );
 
     const format: string = source.format ?? "nested";

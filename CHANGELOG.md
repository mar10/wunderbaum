# 1.0.0 / Unreleased

First release.

# Beta-Changes since v0.2.0

> This section will be removed after the beta phase. <br>
> Note that semantic versioning rules are not strictly followed during this phase.

<<<<<<< HEAD
- feature/breadcrumb-improvements: connectTopBreadcrumb can be a selector
- feature/breadcrumb-improvements: Breadcrumb shows node icons
- feature/breadcrumb-improvements: Breadcrumb parts can be clicked (activate parent)

=======
- v0.13.0: Filter: Add support for prev/next-match
- v0.13.0: Filter: New mode 'mark' (like 'dim' but does not gray out)
- v0.13.0: BREAKING: Filter: changed `filter.connectInput` to `filter.connect: {...}`.
>>>>>>> 781db173
- v0.13.0: Add `tree.countUnique()` method.

- v0.12.1: Fix flat source format for positional args.

- v0.12.0: Add `deep`, `resetLazy`, and `collapseOthers` options to
  `node.` and `tree.expandAll()`.
- v0.12.0: Add `resetLazy` options to `tree.setExpanded(false, ...)`.
- v0.12.0: Fix [#107](https://github.com/mar10/wunderbaum/issues/107)
  Double click on expander is calling .setExpanded() twice.
- v0.12.0: Fix [#108](https://github.com/mar10/wunderbaum/issues/108)
  Exception when clicking a cell in rowmode.
- v0.12.0: Fix [#109](https://github.com/mar10/wunderbaum/issues/109)
  expandAll: 'depth' option ignored when flag is set to false.

- v0.11.1: Accept `0`/`1` for known boolean node property values (allowing for
  more compact JSON sources).
- v0.11.1: Fix passing `checkbox: 'radio'`.
- v0.11.1: Fix sorting boolean and undefined column values.
- v0.11.1: Prevent editing a status node title.
- v0.11.1: Improve random data generation in demos.
- v0.11.1: Fix drop effect on dragenter.

- v0.11.0: BREAKING
  Renamed `tree.options.resizableColumns` to `columnsResizable`.
- v0.11.0: Add support for icon buttons in column headers (menu, sort, filter).
- v0.11.0: Add `tree.options.columnsSortable` and `ColumnDefinition.sortable`.
- v0.11.0: Add `tree.options.columnsFilerable` and `ColumnDefinition.filterable`.
- v0.11.0: Add `tree.options.columnsMenu` and `ColumnDefinition.menu`.
- v0.11.0: Add `tree.sortByProperty()`.
- v0.11.0: Add `util.rotate()`.
- v0.11.0: Migrate documentation from docsify to MkDocs.

- v0.10.1: Fix column resizer for Edge.

- v0.10.0: Add `tree.options.resizableColumns` and `ColumnDefinition.resizable`.
- v0.10.0: Add `tree.resetColumns()`.

- v0.9.0: DEPRECATE `tree.filterBranches()`:
  use `tree.filterNodes(..., {matchBranch: true})` instead.
- v0.9.0: Allow to pass a RegEx to filterNodes()
- v0.9.0: Add `tree.countMatches()` method.
- v0.9.0: Add `node.hasFocus()` method.
- v0.9.0: Fix `tree.filter.hideExpanders` option.
- v0.9.0: Drop `tree.filter.count` and `hideExpandedCounter` options in favor of
  `tree.iconBadge` (see tutorial for an example).

- v0.8.4: Fix #90: Add tooltip functionality to node titles.

- v0.8.3: Fix #84: After editing a node title a javascript error
  "Cannot read properties of null (reading '\_render')" occurs (Chromium).

- v0.8.2: Fix #82: Drag/Drop of nodes does not work any more.

- v0.8.1: Distinguish between `.log()` and `.logDebug()`, which now call
  `console.log()` and `console.debug()` respectively.
- v0.8.1: Fix #72: DragEnter event does not provide the source node, only the target.
- v0.8.1: Fix #73: Fix typing of `tree.options.dnd.dropEffect` and others.
- v0.8.1: Fix #75: After reloading nodes with "resetLazy", wunderbaum is broken.
- v0.8.1: Fix #76: Lazyload could be called for the same node multiple times.
- v0.8.1: Fix #78: Add JS Bin template for reporting issues.
- v0.8.1: Fix #79: Improve logging when drop operation is prevented.
- Thanks to @jogibear9988 for the testing, opening, and contributing to most of
  these issues.

- v0.8.0: Add `expand(e)` and `beforeExpand(e)` events.
- v0.8.0: Add `tree.findByRefKey()`, `node.getCloneList()`, and `node.isClone()`.
- v0.8.0: Add `node.startEditTitle()`.
- v0.8.0: Fix #70: resetLazy does not remove sub childrens "key"s, so error
  occurs when re-adding.
- v0.8.0: Allow to `throw new ValidationError()` in `tree.change(e)` event.
- v0.8.0: `node.setActive()` allows to focus or edit a cell.
- v0.8.0: Rename `tree.isEditing()` to `.isEditingTitle()`
  and add `tree.isEditing()` to check for title _and_ grid cell editing.

- v0.7.0: #68 Always reset 'loading' status.
- v0.7.0: #69 prevent iOS browser from opening links on drop.
- v0.7.0: BREAKING CHANGE:
  Changed syntax format for compressed formats:

  - `_keyMap: {"t": "title", ...}` -> `_keyMap: {"title": "t", ...}`.
  - `_typeList: [...]` -> `_valueMap: {"type": [...]}`.
    This allows to compress values of other properties than `type`.

- v0.6.0: #61 Avoid race conditions in debounced 'change' event handler.
- v0.6.0: #63 Don't overwrite dataTransfer 'text/plain' on drag'n'drop.
- v0.6.0: #64 Accept Promise in `tree.load()`.

- v0.5.5: Rename `defaultDropMode` -> `suggestedDropMode`; add `suggestedDropEffect`
- v0.5.5: Work on drag'n'drop (dropEffects, cross-window, ...)

- v0.5.4: Use eslint
- v0.5.4: Removed deprecated `setModified()`

- v0.5.2: Improved typing and drag'n'drop behavior (@jogibear9988)
- v0.5.2: Add `tree.options.adjustHeight` (default: `true`)
- v0.5.2: Add `tree.options.scrollIntoViewOnExpandClick` (default: `true`)
- v0.5.2: Add `tree.options.dnd.serializeClipboardData` (default: `true`)

- v0.5.1: Add EXPERIMENTAL support for `tree.iconBadge` (allows to implement counter badges, ...)

- v0.5.0: Add support for Font Awesome icons (`options.iconMap: "fontawesome6"`)

- v0.4.0: Add support for hierarchical selection (`selectMode: "hier"`)
- v0.4.0: Add support for radio-groups

- v0.3.6: Remove import of wunderbaum.scss into TS modules
- v0.3.6: Renamed `setModified()` to `update()`
- v0.3.6: Removed `node.render()`: use `node.update()` instead
- v0.3.6: #26: New option `autoCollapse` and methods `node.collapseSiblings()`

- v0.3.5: #23: New `columns` option `headerClasses`

- v0.3.4: Add `tree.toDictArray()`
- v0.3.4: #21: Use CSS variables to allow dynamic custom themes
- v0.3.4: #22: Set box-sizing: border-box
- v0.3.4: #23: wb-helper-end is not applied to column header

- v0.3.2, v0.3.3: Improve distribution

- v0.3.1: #20: Fix sourcemaps
- v0.3.1: #19: Fix missing icons in deploymet by inlining
- v0.3.1: #19: Make options optional: debugLevel, edit, filter, grid
- v0.3.1: Update typescript to 5.x

- v0.3.0: new option `tree.options.emptyChildListExpandable` controls if
  parent nodes with `node.children === []` are still expandable
  (like macOS Finder). Defaults to false.
- v0.3.0: `load()`, `source` and `lazyLoad` now support an extended sytax :
  ```js
  source: {
    url: "path/to/request",
    params: {},  // key/value pairs converted to URL parameters
    body: {},    // key/value pairs converted to JSON body (defaults to method POST)
    options: {}, // passed to `fetch(url, OPTIONS)`
  }
  ```
- v0.3.0: Add `node.setIcon()`.
- v0.3.0: Add `tree.` and `node.sortChildren()`.
- v0.3.0: Removed `tree.updateColumns()`. Use `tree.setModified(ChangeType.colStructure)` instead.<|MERGE_RESOLUTION|>--- conflicted
+++ resolved
@@ -7,16 +7,12 @@
 > This section will be removed after the beta phase. <br>
 > Note that semantic versioning rules are not strictly followed during this phase.
 
-<<<<<<< HEAD
-- feature/breadcrumb-improvements: connectTopBreadcrumb can be a selector
-- feature/breadcrumb-improvements: Breadcrumb shows node icons
-- feature/breadcrumb-improvements: Breadcrumb parts can be clicked (activate parent)
-
-=======
+- v0.13.0: connectTopBreadcrumb can be a selector
+- v0.13.0: Breadcrumb shows node icons
+- v0.13.0: Breadcrumb parts can be clicked (activate parent)
 - v0.13.0: Filter: Add support for prev/next-match
 - v0.13.0: Filter: New mode 'mark' (like 'dim' but does not gray out)
 - v0.13.0: BREAKING: Filter: changed `filter.connectInput` to `filter.connect: {...}`.
->>>>>>> 781db173
 - v0.13.0: Add `tree.countUnique()` method.
 
 - v0.12.1: Fix flat source format for positional args.

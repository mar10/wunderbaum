--- conflicted
+++ resolved
@@ -7,14 +7,10 @@
 > This section will be removed after the beta phase. <br>
 > Note that semantic versioning rules are not strictly followed during this phase.
 
-<<<<<<< HEAD
-- feature/next-match: Filter: Add support for prev/next-match
-- feature/next-match: Filter: New mode 'mark' (like 'dim' but does not gray out)
-- feature/next-match: BREAKING: Filter: changed `filter.connectInput` to
-  `filter.connect: {...}`.
-=======
+- v0.13.0: Filter: Add support for prev/next-match
+- v0.13.0: Filter: New mode 'mark' (like 'dim' but does not gray out)
+- v0.13.0: BREAKING: Filter: changed `filter.connectInput` to `filter.connect: {...}`.
 - v0.13.0: Add `tree.countUnique()` method.
->>>>>>> b1032707
 
 - v0.12.1: Fix flat source format for positional args.
 
